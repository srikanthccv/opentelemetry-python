# Copyright The OpenTelemetry Authors
#
# Licensed under the Apache License, Version 2.0 (the "License");
# you may not use this file except in compliance with the License.
# You may obtain a copy of the License at
#
#     http://www.apache.org/licenses/LICENSE-2.0
#
# Unless required by applicable law or agreed to in writing, software
# distributed under the License is distributed on an "AS IS" BASIS,
# WITHOUT WARRANTIES OR CONDITIONS OF ANY KIND, either express or implied.
# See the License for the specific language governing permissions and
# limitations under the License.
#
[metadata]
name = opentelemetry-exporter-otlp-proto-grpc
description = OpenTelemetry Collector Protobuf over gRPC Exporter
long_description = file: README.rst
long_description_content_type = text/x-rst
author = OpenTelemetry Authors
author_email = cncf-opentelemetry-contributors@lists.cncf.io
url = https://github.com/open-telemetry/opentelemetry-python/tree/main/exporter/opentelemetry-exporter-otlp-proto-grpc
platforms = any
license = Apache-2.0
classifiers =
    Development Status :: 5 - Production/Stable
    Intended Audience :: Developers
    License :: OSI Approved :: Apache Software License
    Programming Language :: Python
    Programming Language :: Python :: 3
    Programming Language :: Python :: 3.6
    Programming Language :: Python :: 3.7
    Programming Language :: Python :: 3.8
    Programming Language :: Python :: 3.9

[options]
python_requires = >=3.6
package_dir=
    =src
packages=find_namespace:
install_requires =
    grpcio >= 1.0.0, < 2.0.0
    googleapis-common-protos ~= 1.52
    opentelemetry-api ~= 1.3
    opentelemetry-sdk ~= 1.3
<<<<<<< HEAD
    opentelemetry-proto == 1.4.0.dev0
=======
    opentelemetry-proto == 1.5.0.dev0
>>>>>>> 3cdb54f6
    backoff ~= 1.10.0

[options.extras_require]
test =
    pytest-grpc

[options.packages.find]
where = src

[options.entry_points]
opentelemetry_exporter =
    otlp_proto_grpc_span = opentelemetry.exporter.otlp.proto.grpc.trace_exporter:OTLPSpanExporter<|MERGE_RESOLUTION|>--- conflicted
+++ resolved
@@ -43,11 +43,7 @@
     googleapis-common-protos ~= 1.52
     opentelemetry-api ~= 1.3
     opentelemetry-sdk ~= 1.3
-<<<<<<< HEAD
-    opentelemetry-proto == 1.4.0.dev0
-=======
     opentelemetry-proto == 1.5.0.dev0
->>>>>>> 3cdb54f6
     backoff ~= 1.10.0
 
 [options.extras_require]
