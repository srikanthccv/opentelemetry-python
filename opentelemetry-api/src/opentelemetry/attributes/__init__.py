# Copyright The OpenTelemetry Authors
#
# Licensed under the Apache License, Version 2.0 (the "License");
# you may not use this file except in compliance with the License.
# You may obtain a copy of the License at
#
#     http://www.apache.org/licenses/LICENSE-2.0
#
# Unless required by applicable law or agreed to in writing, software
# distributed under the License is distributed on an "AS IS" BASIS,
# WITHOUT WARRANTIES OR CONDITIONS OF ANY KIND, either express or implied.
# See the License for the specific language governing permissions and
# limitations under the License.
# type: ignore

import logging
import threading
from collections import OrderedDict
from collections.abc import MutableMapping
<<<<<<< HEAD
from types import MappingProxyType
=======
>>>>>>> 3cdb54f6
from typing import MutableSequence, Optional, Sequence

from opentelemetry.util import types

_VALID_ATTR_VALUE_TYPES = (bool, str, int, float)


_logger = logging.getLogger(__name__)


def _is_valid_attribute_value(value: types.AttributeValue) -> bool:
    """Checks if attribute value is valid.

    An attribute value is valid if it is either:
        - A primitive type: string, boolean, double precision floating
            point (IEEE 754-1985) or integer.
        - An array of primitive type values. The array MUST be homogeneous,
            i.e. it MUST NOT contain values of different types.
    """

    if isinstance(value, _VALID_ATTR_VALUE_TYPES):
        return True

    if isinstance(value, Sequence):

        sequence_first_valid_type = None
        for element in value:
            if element is None:
                continue
            element_type = type(element)
            if element_type not in _VALID_ATTR_VALUE_TYPES:
                _logger.warning(
                    "Invalid type %s in attribute value sequence. Expected one of "
                    "%s or None",
                    element_type.__name__,
                    [
                        valid_type.__name__
                        for valid_type in _VALID_ATTR_VALUE_TYPES
                    ],
                )
                return False
            # The type of the sequence must be homogeneous. The first non-None
            # element determines the type of the sequence
            if sequence_first_valid_type is None:
                sequence_first_valid_type = element_type
            elif not isinstance(element, sequence_first_valid_type):
                _logger.warning(
                    "Mixed types %s and %s in attribute value sequence",
                    sequence_first_valid_type.__name__,
                    type(element).__name__,
                )
                return False
        return True

    _logger.warning(
        "Invalid type %s for attribute value. Expected one of %s or a "
        "sequence of those types",
        type(value).__name__,
        [valid_type.__name__ for valid_type in _VALID_ATTR_VALUE_TYPES],
    )
    return False


def _filter_attributes(attributes: types.Attributes) -> None:
    """Applies attribute validation rules and drops (key, value) pairs
    that doesn't adhere to attributes specification.

    https://github.com/open-telemetry/opentelemetry-specification/blob/main/specification/common/common.md#attributes.
    """
    if attributes:
        for attr_key, attr_value in list(attributes.items()):
            if not attr_key:
                _logger.warning("invalid key `%s` (empty or null)", attr_key)
                attributes.pop(attr_key)
                continue

            if _is_valid_attribute_value(attr_value):
                if isinstance(attr_value, MutableSequence):
                    attributes[attr_key] = tuple(attr_value)
                if isinstance(attr_value, bytes):
                    try:
                        attributes[attr_key] = attr_value.decode()
                    except ValueError:
                        attributes.pop(attr_key)
                        _logger.warning("Byte attribute could not be decoded.")
            else:
                attributes.pop(attr_key)


_DEFAULT_LIMIT = 128


class BoundedAttributes(MutableMapping):
    """An ordered dict with a fixed max capacity.

    Oldest elements are dropped when the dict is full and a new element is
    added.
    """

    def __init__(
        self,
        maxlen: Optional[int] = _DEFAULT_LIMIT,
        attributes: types.Attributes = None,
        immutable: bool = True,
    ):
        if maxlen is not None:
            if not isinstance(maxlen, int) or maxlen < 0:
                raise ValueError(
                    "maxlen must be valid int greater or equal to 0"
                )
        self.maxlen = maxlen
        self.dropped = 0
        self._dict = OrderedDict()  # type: OrderedDict
        self._lock = threading.Lock()  # type: threading.Lock
        if attributes:
            _filter_attributes(attributes)
            for key, value in attributes.items():
                self[key] = value
        self._immutable = immutable

    def __repr__(self):
        return "{}({}, maxlen={})".format(
            type(self).__name__, dict(self._dict), self.maxlen
        )

    def __getitem__(self, key):
        return self._dict[key]

    def __setitem__(self, key, value):
        if getattr(self, "_immutable", False):
            raise TypeError
        with self._lock:
            if self.maxlen is not None and self.maxlen == 0:
                self.dropped += 1
                return

            if key in self._dict:
                del self._dict[key]
            elif self.maxlen is not None and len(self._dict) == self.maxlen:
                del self._dict[next(iter(self._dict.keys()))]
                self.dropped += 1
            self._dict[key] = value

    def __delitem__(self, key):
        if getattr(self, "_immutable", False):
            raise TypeError
        with self._lock:
            del self._dict[key]

    def __iter__(self):
        with self._lock:
            return iter(self._dict.copy())

    def __len__(self):
        return len(self._dict)

    def copy(self):
        return self._dict.copy()<|MERGE_RESOLUTION|>--- conflicted
+++ resolved
@@ -17,10 +17,6 @@
 import threading
 from collections import OrderedDict
 from collections.abc import MutableMapping
-<<<<<<< HEAD
-from types import MappingProxyType
-=======
->>>>>>> 3cdb54f6
 from typing import MutableSequence, Optional, Sequence
 
 from opentelemetry.util import types
