name: Core Repo Tests

on:
  push:
    branches-ignore:
    - 'release/*'
  pull_request:
env:
  # Set variable to 'main' if your change will not affect Contrib.
  # Otherwise, set variable to the commit of your branch on
  # opentelemetry-python-contrib which is compatible with these Core repo
  # changes.
  CONTRIB_REPO_SHA: e4d8f10ecd7bcd29c119af0e3ea7c30d4a383f4b
  # This is needed because we do not clone the core repo in contrib builds anymore.
  # When running contrib builds as part of core builds, we use actions/checkout@v2 which
  # does not set an environment variable (simply just runs tox), which is different when
  # contrib builds are run directly from contrib (since test.yml is executed, which sets CORE_REPO_SHA)
  # The solution is to include CORE_REPO_SHA as part of THIS environment so it can be accessed
  # from within the contrib build.
  CORE_REPO_SHA: ${{ github.sha }}

jobs:
  build:
    env:
      # We use these variables to convert between tox and GHA version literals
      py37: 3.7
      py38: 3.8
      py39: 3.9
      py310: "3.10"
      py311: "3.11"
      pypy3: pypy-3.7
      RUN_MATRIX_COMBINATION: ${{ matrix.python-version }}-${{ matrix.package }}-${{
        matrix.os }}
    runs-on: ${{ matrix.os }}
    strategy:
      fail-fast: false  # ensures the entire test matrix is run, even if one permutation fails
      matrix:
        python-version: [py37, py38, py39, py310, py311, pypy3]
        package: ["api", "sdk", "semantic", "getting", "shim", "exporter", "protobuf",
          "propagator"]
        os: [ubuntu-20.04, windows-2019]
    steps:
    - name: Checkout Core Repo @ SHA - ${{ github.sha }}
      uses: actions/checkout@v2
    - name: Set up Python ${{ env[matrix.python-version] }}
      uses: actions/setup-python@v2
      with:
        python-version: ${{ env[matrix.python-version] }}
        architecture: 'x64'
    - name: Install tox
      run: pip install tox==3.27.1 -U tox-factor
    - name: Cache tox environment
        # Preserves .tox directory between runs for faster installs
<<<<<<< HEAD
        uses: actions/cache@v2
        with:
          path: |
            .tox
            ~/.cache/pip
          key: v3-tox-cache-${{ env.RUN_MATRIX_COMBINATION }}-${{ hashFiles('tox.ini', 'requirements/dev.txt') }}-core
      # tox fails on windows and Python3.6 when tox dir is reused between builds so we remove it
      - name: fix for windows + py3.6
        if: ${{ matrix.os == 'windows-2019' && matrix.python-version == 'py36' }} 
        shell: pwsh
        run: Remove-Item .\.tox\ -Force -Recurse -ErrorAction Ignore
      - name: run tox
        run: tox -f ${{ matrix.python-version }}-${{ matrix.package }} -- --benchmark-json=${{ env.RUN_MATRIX_COMBINATION }}-benchmark.json
      - name: Find and merge benchmarks
        id: find_and_merge_benchmarks
        run: >-
          jq -s '.[0].benchmarks = ([.[].benchmarks] | add)
          | if .[0].benchmarks == null then null else .[0] end'
          $(find . -name '*${{ matrix.package }}*-benchmark.json') > output.json
          && echo "::set-output name=json_plaintext::$(cat output.json)"
      - name: Report on benchmark results
        if: steps.find_and_merge_benchmarks.outputs.json_plaintext != 'null'
        uses: rhysd/github-action-benchmark@v1
        with:
          name: OpenTelemetry Python Benchmarks - Python ${{ env[matrix.python-version ]}} - ${{ matrix.package }}
          tool: pytest
          output-file-path: output.json
          github-token: ${{ secrets.GITHUB_TOKEN }}
          max-items-in-chart: 100
          # Alert with a commit comment on possible performance regression
          alert-threshold: 200%
          fail-on-alert: true
          # Make a commit on `gh-pages` with benchmarks from previous step
          auto-push: ${{ github.ref == 'refs/heads/main' }}
          gh-pages-branch: gh-pages
          benchmark-data-dir-path: benchmarks
=======
      uses: actions/cache@v2
      with:
        path: |
          .tox
          ~/.cache/pip
        key: v3-tox-cache-${{ env.RUN_MATRIX_COMBINATION }}-${{ hashFiles('tox.ini',
          'dev-requirements.txt') }}-core
    - name: Windows does not let git check out files with long names
      if: ${{ matrix.os == 'windows-2019'}}
      run: git config --system core.longpaths true
    - name: run tox
      run: tox -f ${{ matrix.python-version }}-${{ matrix.package }} -- --benchmark-json=${{
        env.RUN_MATRIX_COMBINATION }}-benchmark.json
#       - name: Find and merge benchmarks
#         id: find_and_merge_benchmarks
#         run: >-
#           jq -s '.[0].benchmarks = ([.[].benchmarks] | add)
#           | if .[0].benchmarks == null then null else .[0] end'
#           $(find . -name '*${{ matrix.package }}*-benchmark.json') > output.json
#           && echo "json_plaintext=$(cat output.json)" >> $GITHUB_OUTPUT
#       - name: Report on benchmark results
#         if: steps.find_and_merge_benchmarks.outputs.json_plaintext != 'null'
#         uses: rhysd/github-action-benchmark@v1
#         with:
#           name: OpenTelemetry Python Benchmarks - Python ${{ env[matrix.python-version ]}} - ${{ matrix.package }}
#           tool: pytest
#           output-file-path: output.json
#           github-token: ${{ secrets.GITHUB_TOKEN }}
#           max-items-in-chart: 100
#           # Alert with a commit comment on possible performance regression
#           alert-threshold: 200%
#           fail-on-alert: true
#           # Make a commit on `gh-pages` with benchmarks from previous step
#           auto-push: ${{ github.ref == 'refs/heads/main' }}
#           gh-pages-branch: gh-pages
#           benchmark-data-dir-path: benchmarks
>>>>>>> 3c98eee2
  misc:
    strategy:
      fail-fast: false
      matrix:
        tox-environment: ["docker-tests-proto3", "docker-tests-proto4", "lint", "spellcheck",
          "docs", "mypy", "mypyinstalled", "tracecontext"]
    name: ${{ matrix.tox-environment }}
    runs-on: ubuntu-20.04
    steps:
    - name: Checkout Core Repo @ SHA - ${{ github.sha }}
      uses: actions/checkout@v2
    - name: Set up Python
      uses: actions/setup-python@v2
      with:
        python-version: '3.10'
        architecture: 'x64'
    - name: Install tox
      run: pip install tox==3.27.1
    - name: Cache tox environment
        # Preserves .tox directory between runs for faster installs
<<<<<<< HEAD
        uses: actions/cache@v2
        with:
          path: |
            .tox
            ~/.cache/pip
          key: v3-tox-cache-${{ matrix.tox-environment }}-${{ hashFiles('tox.ini', 'requirements/dev.txt') }}-core
      - name: run tox
        run: tox -e ${{ matrix.tox-environment }}
=======
      uses: actions/cache@v2
      with:
        path: |
          .tox
          ~/.cache/pip
        key: v3-tox-cache-${{ matrix.tox-environment }}-${{ hashFiles('tox.ini', 'dev-requirements.txt')
          }}-core
    - name: run tox
      run: tox -e ${{ matrix.tox-environment }}
>>>>>>> 3c98eee2

  # Contrib unit test suite in order to ensure changes in core do not break anything in contrib.
  # We only run contrib unit tests on the oldest supported Python version (3.7) as running the same tests
  # on all versions is somewhat redundant. 
  contrib-build:
    env:
      # We use these variables to convert between tox and GHA version literals
      py37: 3.7
    runs-on: ${{ matrix.os }}
    strategy:
      fail-fast: false  # ensures the entire test matrix is run, even if one permutation fails
      matrix:
        python-version: [py37]
        package: ["instrumentation", "exporter"]
        os: [ubuntu-20.04]
    steps:
    - name: Checkout Contrib Repo @ SHA - ${{ env.CONTRIB_REPO_SHA }}
      uses: actions/checkout@v2
      with:
        repository: open-telemetry/opentelemetry-python-contrib
        ref: ${{ env.CONTRIB_REPO_SHA }}
    - name: Checkout Core Repo @ SHA ${{ github.sha }}
      uses: actions/checkout@v2
      with:
        repository: open-telemetry/opentelemetry-python
        path: opentelemetry-python-core
    - name: Set up Python ${{ env[matrix.python-version] }}
      uses: actions/setup-python@v2
      with:
        python-version: ${{ env[matrix.python-version] }}
        architecture: 'x64'
    - name: Install tox
      run: pip install tox==3.27.1 -U tox-factor
    - name: Cache tox environment
        # Preserves .tox directory between runs for faster installs
<<<<<<< HEAD
        uses: actions/cache@v2
        with:
          path: |
            .tox
            ~/.cache/pip
          key: v3-tox-cache-${{ matrix.python-version }}-${{ matrix.package }}-${{ matrix.os }}-${{ hashFiles('tox.ini', 'requirements/dev.txt') }}-contrib
      - name: run tox
        run: tox -f ${{ matrix.python-version }}-${{ matrix.package }}
=======
      uses: actions/cache@v2
      with:
        path: |
          .tox
          ~/.cache/pip
        key: v3-tox-cache-${{ matrix.python-version }}-${{ matrix.package }}-${{ matrix.os
          }}-${{ hashFiles('tox.ini', 'dev-requirements.txt') }}-contrib
    - name: run tox
      run: tox -f ${{ matrix.python-version }}-${{ matrix.package }}
>>>>>>> 3c98eee2
<|MERGE_RESOLUTION|>--- conflicted
+++ resolved
@@ -51,44 +51,6 @@
       run: pip install tox==3.27.1 -U tox-factor
     - name: Cache tox environment
         # Preserves .tox directory between runs for faster installs
-<<<<<<< HEAD
-        uses: actions/cache@v2
-        with:
-          path: |
-            .tox
-            ~/.cache/pip
-          key: v3-tox-cache-${{ env.RUN_MATRIX_COMBINATION }}-${{ hashFiles('tox.ini', 'requirements/dev.txt') }}-core
-      # tox fails on windows and Python3.6 when tox dir is reused between builds so we remove it
-      - name: fix for windows + py3.6
-        if: ${{ matrix.os == 'windows-2019' && matrix.python-version == 'py36' }} 
-        shell: pwsh
-        run: Remove-Item .\.tox\ -Force -Recurse -ErrorAction Ignore
-      - name: run tox
-        run: tox -f ${{ matrix.python-version }}-${{ matrix.package }} -- --benchmark-json=${{ env.RUN_MATRIX_COMBINATION }}-benchmark.json
-      - name: Find and merge benchmarks
-        id: find_and_merge_benchmarks
-        run: >-
-          jq -s '.[0].benchmarks = ([.[].benchmarks] | add)
-          | if .[0].benchmarks == null then null else .[0] end'
-          $(find . -name '*${{ matrix.package }}*-benchmark.json') > output.json
-          && echo "::set-output name=json_plaintext::$(cat output.json)"
-      - name: Report on benchmark results
-        if: steps.find_and_merge_benchmarks.outputs.json_plaintext != 'null'
-        uses: rhysd/github-action-benchmark@v1
-        with:
-          name: OpenTelemetry Python Benchmarks - Python ${{ env[matrix.python-version ]}} - ${{ matrix.package }}
-          tool: pytest
-          output-file-path: output.json
-          github-token: ${{ secrets.GITHUB_TOKEN }}
-          max-items-in-chart: 100
-          # Alert with a commit comment on possible performance regression
-          alert-threshold: 200%
-          fail-on-alert: true
-          # Make a commit on `gh-pages` with benchmarks from previous step
-          auto-push: ${{ github.ref == 'refs/heads/main' }}
-          gh-pages-branch: gh-pages
-          benchmark-data-dir-path: benchmarks
-=======
       uses: actions/cache@v2
       with:
         path: |
@@ -125,7 +87,6 @@
 #           auto-push: ${{ github.ref == 'refs/heads/main' }}
 #           gh-pages-branch: gh-pages
 #           benchmark-data-dir-path: benchmarks
->>>>>>> 3c98eee2
   misc:
     strategy:
       fail-fast: false
@@ -146,16 +107,6 @@
       run: pip install tox==3.27.1
     - name: Cache tox environment
         # Preserves .tox directory between runs for faster installs
-<<<<<<< HEAD
-        uses: actions/cache@v2
-        with:
-          path: |
-            .tox
-            ~/.cache/pip
-          key: v3-tox-cache-${{ matrix.tox-environment }}-${{ hashFiles('tox.ini', 'requirements/dev.txt') }}-core
-      - name: run tox
-        run: tox -e ${{ matrix.tox-environment }}
-=======
       uses: actions/cache@v2
       with:
         path: |
@@ -165,7 +116,6 @@
           }}-core
     - name: run tox
       run: tox -e ${{ matrix.tox-environment }}
->>>>>>> 3c98eee2
 
   # Contrib unit test suite in order to ensure changes in core do not break anything in contrib.
   # We only run contrib unit tests on the oldest supported Python version (3.7) as running the same tests
@@ -201,16 +151,6 @@
       run: pip install tox==3.27.1 -U tox-factor
     - name: Cache tox environment
         # Preserves .tox directory between runs for faster installs
-<<<<<<< HEAD
-        uses: actions/cache@v2
-        with:
-          path: |
-            .tox
-            ~/.cache/pip
-          key: v3-tox-cache-${{ matrix.python-version }}-${{ matrix.package }}-${{ matrix.os }}-${{ hashFiles('tox.ini', 'requirements/dev.txt') }}-contrib
-      - name: run tox
-        run: tox -f ${{ matrix.python-version }}-${{ matrix.package }}
-=======
       uses: actions/cache@v2
       with:
         path: |
@@ -219,5 +159,4 @@
         key: v3-tox-cache-${{ matrix.python-version }}-${{ matrix.package }}-${{ matrix.os
           }}-${{ hashFiles('tox.ini', 'dev-requirements.txt') }}-contrib
     - name: run tox
-      run: tox -f ${{ matrix.python-version }}-${{ matrix.package }}
->>>>>>> 3c98eee2
+      run: tox -f ${{ matrix.python-version }}-${{ matrix.package }}