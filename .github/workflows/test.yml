name: Core Repo Tests

on:
  push:
    branches-ignore:
    - 'release/*'
  pull_request:
env:
  # Set variable to 'main' if your change will not affect Contrib.
  # Otherwise, set variable to the commit of your branch on
  # opentelemetry-python-contrib which is compatible with these Core repo
  # changes.
<<<<<<< HEAD
  CONTRIB_REPO_SHA: 7fb531db05a1e9fda5af684be666133b05f20ba9
=======
  CONTRIB_REPO_SHA: dd65a29b5805397e3b511d6546179e7c03442f82
>>>>>>> 3cdb54f6

jobs:
  build:
    env:
      # We use these variables to convert between tox and GHA version literals
      py36: 3.6
      py37: 3.7
      py38: 3.8
      py39: 3.9
      pypy3: pypy3
      RUN_MATRIX_COMBINATION: ${{ matrix.python-version }}-${{ matrix.package }}-${{ matrix.os }}
    runs-on: ${{ matrix.os }}
    strategy:
      fail-fast: false  # ensures the entire test matrix is run, even if one permutation fails
      matrix:
        python-version: [ py36, py37, py38, py39, pypy3 ]
        package: ["instrumentation", "core", "exporter", "propagator"]
        os: [ ubuntu-latest ]
    steps:
      - name: Checkout Core Repo @ SHA - ${{ github.sha }}
        uses: actions/checkout@v2
      - name: Checkout Contrib Repo @ SHA - ${{ env.CONTRIB_REPO_SHA }}
        uses: actions/checkout@v2
        with:
          repository: open-telemetry/opentelemetry-python-contrib
          ref: ${{ env.CONTRIB_REPO_SHA }}
          path: opentelemetry-python-contrib
      - name: Set up Python ${{ env[matrix.python-version] }}
        uses: actions/setup-python@v2
        with:
          python-version: ${{ env[matrix.python-version] }}
      - name: Install tox
        run: pip install -U tox-factor
      - name: Cache tox environment
        # Preserves .tox directory between runs for faster installs
        uses: actions/cache@v2
        with:
          path: .tox
          key: tox-cache-${{ env.RUN_MATRIX_COMBINATION }}-${{ hashFiles('tox.ini', 'dev-requirements.txt') }}-core
      - name: run tox
        run: tox -f ${{ matrix.python-version }}-${{ matrix.package }} -- --benchmark-json=${{ env.RUN_MATRIX_COMBINATION }}-benchmark.json
      - name: Find and merge benchmarks
        id: find_and_merge_benchmarks
        run: >-
          jq -s '.[0].benchmarks = ([.[].benchmarks] | add)
          | if .[0].benchmarks == null then null else .[0] end'
          $(find . -name '*${{ matrix.package }}*-benchmark.json') > output.json
          && echo "::set-output name=json_plaintext::$(cat output.json)"
      - name: Report on benchmark results
        if: steps.find_and_merge_benchmarks.outputs.json_plaintext != 'null'
        uses: rhysd/github-action-benchmark@v1
        with:
          name: OpenTelemetry Python Benchmarks - Python ${{ env[matrix.python-version ]}} - ${{ matrix.package }}
          tool: pytest
          output-file-path: output.json
          github-token: ${{ secrets.GITHUB_TOKEN }}
          max-items-in-chart: 100
          # Alert with a commit comment on possible performance regression
          alert-threshold: 200%
          fail-on-alert: true
          # Make a commit on `gh-pages` with benchmarks from previous step
          auto-push: ${{ github.ref == 'refs/heads/main' }}
          gh-pages-branch: gh-pages
          benchmark-data-dir-path: benchmarks
  misc:
    strategy:
      fail-fast: false
      matrix:
        tox-environment: [ "docker-tests", "lint", "docs", "mypy", "mypyinstalled", "tracecontext" ]
    name: ${{ matrix.tox-environment }}
    runs-on: ubuntu-latest
    steps:
      - name: Checkout Core Repo @ SHA - ${{ github.sha }}
        uses: actions/checkout@v2
      - name: Checkout Contrib Repo @ SHA - ${{ env.CONTRIB_REPO_SHA }}
        uses: actions/checkout@v2
        with:
          repository: open-telemetry/opentelemetry-python-contrib
          ref: ${{ env.CONTRIB_REPO_SHA }}
          path: opentelemetry-python-contrib
      - name: Set up Python
        uses: actions/setup-python@v2
        with:
          python-version: 3.9
      - name: Install tox
        run: pip install -U tox
      - name: Cache tox environment
        # Preserves .tox directory between runs for faster installs
        uses: actions/cache@v2
        with:
          path: .tox
          key: tox-cache-${{ matrix.tox-environment }}-${{ hashFiles('tox.ini', 'dev-requirements.txt') }}-core
      - name: run tox
        run: tox -e ${{ matrix.tox-environment }}
  contrib-build:
    env:
      # We use these variables to convert between tox and GHA version literals
      py36: 3.6
      py37: 3.7
      py38: 3.8
      py39: 3.9
      pypy3: pypy3
    runs-on: ${{ matrix.os }}
    strategy:
      fail-fast: false  # ensures the entire test matrix is run, even if one permutation fails
      matrix:
        python-version: [ py36, py37, py38, py39, pypy3 ]
        package: ["instrumentation", "exporter"]
        os: [ ubuntu-latest ]
    steps:
      - name: Checkout Contrib Repo @ SHA - ${{ env.CONTRIB_REPO_SHA }}
        uses: actions/checkout@v2
        with:
          repository: open-telemetry/opentelemetry-python-contrib
          ref: ${{ env.CONTRIB_REPO_SHA }}
      - name: Checkout Core Repo @ SHA ${{ github.sha }}
        uses: actions/checkout@v2
        with:
          repository: open-telemetry/opentelemetry-python
          path: opentelemetry-python-core
      - name: Set up Python ${{ env[matrix.python-version] }}
        uses: actions/setup-python@v2
        with:
          python-version: ${{ env[matrix.python-version] }}
      - name: Install tox
        run: pip install -U tox-factor
      - name: Cache tox environment
        # Preserves .tox directory between runs for faster installs
        uses: actions/cache@v2
        with:
          path: .tox
          key: tox-cache-${{ matrix.python-version }}-${{ matrix.package }}-${{ matrix.os }}-${{ hashFiles('tox.ini', 'dev-requirements.txt') }}-contrib
      - name: run tox
        run: tox -f ${{ matrix.python-version }}-${{ matrix.package }}
  contrib-misc:
    strategy:
      fail-fast: false
      matrix:
        tox-environment: [ "docker-tests"]
    name: ${{ matrix.tox-environment }}
    runs-on: ubuntu-latest
    steps:
      - name: Checkout Contrib Repo @ SHA - ${{ env.CONTRIB_REPO_SHA }}
        uses: actions/checkout@v2
        with:
          repository: open-telemetry/opentelemetry-python-contrib
          ref: ${{ env.CONTRIB_REPO_SHA }}
      - name: Checkout Core Repo @ SHA ${{ github.sha }}
        uses: actions/checkout@v2
        with:
          repository: open-telemetry/opentelemetry-python
          path: opentelemetry-python-core
      - name: Set up Python
        uses: actions/setup-python@v2
        with:
          python-version: 3.9
      - name: Install tox
        run: pip install -U tox
      - name: Cache tox environment
        # Preserves .tox directory between runs for faster installs
        uses: actions/cache@v2
        with:
          path: .tox
          key: tox-cache-${{ matrix.tox-environment }}-${{ hashFiles('tox.ini', 'dev-requirements.txt') }}-contrib
      - name: run tox
        run: tox -e ${{ matrix.tox-environment }}<|MERGE_RESOLUTION|>--- conflicted
+++ resolved
@@ -10,11 +10,7 @@
   # Otherwise, set variable to the commit of your branch on
   # opentelemetry-python-contrib which is compatible with these Core repo
   # changes.
-<<<<<<< HEAD
-  CONTRIB_REPO_SHA: 7fb531db05a1e9fda5af684be666133b05f20ba9
-=======
   CONTRIB_REPO_SHA: dd65a29b5805397e3b511d6546179e7c03442f82
->>>>>>> 3cdb54f6
 
 jobs:
   build:
